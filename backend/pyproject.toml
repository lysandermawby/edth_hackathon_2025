[tool.poetry]
name = "edth-hackathon-2025"
version = "0.1.0"
description = "EDTH London Hackathon 2025 Project"
authors = ["Lysander Mawby <lysandermawby@gmail.com>"]
readme = "README.md"
package-mode = false

[tool.poetry.dependencies]
python = ">=3.12"
numpy = ">=2.3.3,<3.0.0"
pandas = ">=2.3.2,<3.0.0"
opencv-python-headless = ">=4.8.0,<4.12.0"
klv = "^0.0.5"
matplotlib = "^3.10.6"
plotly = "^6.3.0"
# Real-time tracking dependencies
supervision = ">=0.20.0"
ultralytics = ">=8.0.0"
tqdm = ">=4.65.0"
<<<<<<< HEAD
scikit-learn = "^1.7.2"
seaborn = ">=0.13.2"
ipykernel = "^6.30.1"
=======
seaborn = "^0.13.2"
>>>>>>> 4a6320a3


[build-system]
requires = ["poetry-core>=2.0.0,<3.0.0"]
build-backend = "poetry.core.masonry.api"<|MERGE_RESOLUTION|>--- conflicted
+++ resolved
@@ -18,13 +18,10 @@
 supervision = ">=0.20.0"
 ultralytics = ">=8.0.0"
 tqdm = ">=4.65.0"
-<<<<<<< HEAD
+seaborn = "^0.13.2"
 scikit-learn = "^1.7.2"
 seaborn = ">=0.13.2"
 ipykernel = "^6.30.1"
-=======
-seaborn = "^0.13.2"
->>>>>>> 4a6320a3
 
 
 [build-system]
