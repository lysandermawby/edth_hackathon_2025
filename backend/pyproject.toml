--- conflicted
+++ resolved
@@ -18,13 +18,10 @@
 ultralytics = ">=8.0.0"
 tqdm = ">=4.65.0"
 seaborn = "^0.13.2"
-<<<<<<< HEAD
+opencv-python = ">=4.8.0,<4.12.0"
 scikit-learn = "^1.7.2"
 seaborn = ">=0.13.2"
 ipykernel = "^6.30.1"
-=======
-opencv-python = ">=4.8.0,<4.12.0"
->>>>>>> 020d9152
 
 
 [build-system]
