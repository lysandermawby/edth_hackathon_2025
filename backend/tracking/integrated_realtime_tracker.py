#!/usr/bin/env python3
"""
Integrated real-time video tracker with database storage.

Combines real-time video playback with live tracking and database storage
for real-time processing and decision making.
"""

import os
import argparse
import cv2
import supervision as sv
from ultralytics import YOLO
import numpy as np
import time
import json
from datetime import datetime
import threading
import queue
import sys
import platform
from database_integration import TrackingDatabase, RealTimeDataProcessor

# Get the directory where this script is located
SCRIPT_DIR = os.path.dirname(os.path.abspath(__file__))
# Script is in project_root/backend/tracking/, so go up 2 levels to reach project_root
PROJECT_ROOT = os.path.dirname(os.path.dirname(SCRIPT_DIR))

class IntegratedRealtimeTracker:
<<<<<<< HEAD
    def __init__(self, model_path="../../models/yolo11m.pt", show_labels=True, ignore_classes=None, 
                 enable_database=True, db_path="../../databases/tracking_data.db", headless=False):
=======
    def __init__(self, model_path=None, show_labels=True, ignore_classes=None, 
                 enable_database=True, db_path=None):
>>>>>>> 4a6320a3
        """
        Initialize the integrated real-time tracker
        
        Args:
            model_path (str): Path to YOLO model weights (if None, uses default)
            show_labels (bool): Whether to show class labels
            ignore_classes (list): List of class names to ignore
            enable_database (bool): Whether to enable database storage
<<<<<<< HEAD
            db_path (str): Path to SQLite database file
            headless (bool): Whether to run in headless mode (no GUI)
=======
            db_path (str): Path to SQLite database file (if None, uses default)
>>>>>>> 4a6320a3
        """
        # Set default paths relative to project root
        if model_path is None:
            model_path = os.path.join(PROJECT_ROOT, "models", "yolo11m.pt")
        if db_path is None:
            db_path = os.path.join(PROJECT_ROOT, "databases", "tracking_data.db")
        
        self.tracker = sv.ByteTrack()
        self.model = YOLO(model_path)
        self.annotator = sv.LabelAnnotator(text_position=sv.Position.CENTER)
        self.box_annotator = sv.BoxAnnotator()
        self.show_labels = show_labels
        self.ignore_classes = ignore_classes or []
        self.headless = headless
        
        # Auto-detect headless mode if running in WSL2 or without display
        if not self.headless:
            detected_headless = self._detect_headless_mode()
            print(f"Headless detection: {detected_headless}")
            self.headless = detected_headless
        
        # Database integration
        self.enable_database = enable_database
        if enable_database:
            # Ensure database directory exists
            db_dir = os.path.dirname(os.path.abspath(db_path))
            os.makedirs(db_dir, exist_ok=True)
            
            self.db = TrackingDatabase(db_path)
            self.data_processor = RealTimeDataProcessor(self.db)
        else:
            self.db = None
            self.data_processor = None
        
        # Tracking data storage
        self.tracking_data = []
        self.frame_count = 0
        self.start_time = None
        self.session_id = None
        
        # Headless mode settings
        if self.headless:
            self.output_dir = "output_frames"
            os.makedirs(self.output_dir, exist_ok=True)
            print(f"Running in headless mode. Frames will be saved to: {self.output_dir}")
    
    def _detect_headless_mode(self):
        """Detect if running in headless environment (WSL2, no display, etc.)"""
        system = platform.system()
        
        # On macOS and Windows, always try GUI first since they don't use DISPLAY/WAYLAND
        if system in ['Darwin', 'Windows']:  # macOS and Windows
            try:
                test_img = np.zeros((100, 100, 3), dtype=np.uint8)
                cv2.imshow('test', test_img)
                cv2.waitKey(1)
                cv2.destroyAllWindows()
                return False  # GUI is available
            except Exception as e:
                print(f"GUI test failed on {system}: {e}")
                return True  # GUI not available
        
        # For Linux/Unix systems, check environment variables first
        # Check for WSL2 with WSLg (Wayland support)
        if os.environ.get('WAYLAND_DISPLAY'):
            # WSLg is available, GUI should work
            return False
            
        # Check for display environment
        if not os.environ.get('DISPLAY') and not os.environ.get('WAYLAND_DISPLAY'):
            return True
            
        # Try to create a test window to see if GUI is available
        try:
            test_img = np.zeros((100, 100, 3), dtype=np.uint8)
            cv2.imshow('test', test_img)
            cv2.waitKey(1)
            cv2.destroyAllWindows()
            return False
        except Exception as e:
            print(f"GUI test failed on {system}: {e}")
            return True
        
    def filter_detections(self, detections):
        """Filter out ignored classes"""
        if not self.ignore_classes:
            return detections
            
        class_names = self.model.names
        keep_mask = []
        for class_id in detections.class_id:
            class_name = class_names[class_id]
            keep_mask.append(class_name.lower() not in [c.lower() for c in self.ignore_classes])
        
        if any(keep_mask):
            return detections[keep_mask]
        else:
            return detections[[]]  # Empty detections
    
    def create_labels(self, detections):
        """Create labels for detections"""
        labels = []
        for i in range(len(detections)):
            if self.show_labels and detections.class_id[i] is not None:
                class_name = self.model.names[detections.class_id[i]]
                if detections.tracker_id[i] is not None:
                    labels.append(f"{class_name} ID:{detections.tracker_id[i]}")
                else:
                    labels.append(f"{class_name} New")
            else:
                if detections.tracker_id[i] is not None:
                    labels.append(f"ID: {detections.tracker_id[i]}")
                else:
                    labels.append("New")
        return labels
    
    def extract_tracking_data(self, detections, frame_timestamp):
        """Extract tracking data for database storage"""
        frame_data = {
            'frame_number': self.frame_count,
            'timestamp': frame_timestamp,
            'objects': []
        }
        
        for i in range(len(detections)):
            if detections.tracker_id[i] is not None:
                obj_data = {
                    'tracker_id': int(detections.tracker_id[i]),
                    'class_id': int(detections.class_id[i]) if detections.class_id[i] is not None else None,
                    'class_name': self.model.names[detections.class_id[i]] if detections.class_id[i] is not None else "Unknown",
                    'confidence': float(detections.confidence[i]) if detections.confidence[i] is not None else None,
                    'bbox': {
                        'x1': float(detections.xyxy[i][0]),
                        'y1': float(detections.xyxy[i][1]),
                        'x2': float(detections.xyxy[i][2]),
                        'y2': float(detections.xyxy[i][3])
                    },
                    'center': {
                        'x': float((detections.xyxy[i][0] + detections.xyxy[i][2]) / 2),
                        'y': float((detections.xyxy[i][1] + detections.xyxy[i][3]) / 2)
                    }
                }
                frame_data['objects'].append(obj_data)
        
        return frame_data
    
    def process_frame(self, frame, frame_timestamp):
        """Process a single frame for detection and tracking"""
        # Run YOLO detection
        result = self.model(frame, verbose=False)[0]
        detections = sv.Detections.from_ultralytics(result)
        
        # Filter ignored classes
        detections = self.filter_detections(detections)
        
        # Update tracker
        detections = self.tracker.update_with_detections(detections)
        
        # Extract tracking data for database
        tracking_data = self.extract_tracking_data(detections, frame_timestamp)
        self.tracking_data.append(tracking_data)
        
        # Send to real-time data processor
        if self.data_processor:
            self.data_processor.add_frame_data(tracking_data)
        
        # Create labels
        labels = self.create_labels(detections)
        
        # Annotate frame
        annotated_frame = self.box_annotator.annotate(frame, detections)
        if labels:
            annotated_frame = self.annotator.annotate(annotated_frame, detections, labels=labels)
        
        return annotated_frame, detections, tracking_data
    
    def add_info_overlay(self, frame, fps, total_objects, db_status=""):
        """Add information overlay to frame"""
        # FPS counter
        cv2.putText(frame, f"FPS: {fps:.1f}", (10, 30), 
                   cv2.FONT_HERSHEY_SIMPLEX, 0.7, (0, 255, 0), 2)
        
        # Frame counter
        cv2.putText(frame, f"Frame: {self.frame_count}", (10, 60), 
                   cv2.FONT_HERSHEY_SIMPLEX, 0.7, (0, 255, 0), 2)
        
        # Object count
        cv2.putText(frame, f"Objects: {total_objects}", (10, 90), 
                   cv2.FONT_HERSHEY_SIMPLEX, 0.7, (0, 255, 0), 2)
        
        # Database status
        if self.enable_database:
            cv2.putText(frame, f"DB: {db_status}", (10, 120), 
                       cv2.FONT_HERSHEY_SIMPLEX, 0.7, (0, 255, 255), 2)
        
        # Controls info
        cv2.putText(frame, "Controls: 'q'=quit, 's'=save, 'r'=reset, SPACE=pause, 'd'=save data", 
                   (10, frame.shape[0] - 20), cv2.FONT_HERSHEY_SIMPLEX, 0.5, (255, 255, 255), 1)
        
        return frame
    
    def save_tracking_data(self, output_file):
        """Save all tracking data to JSON file"""
        with open(output_file, 'w') as f:
            json.dump(self.tracking_data, f, indent=2)
        print(f"Tracking data saved to: {output_file}")
    
    def run(self, video_path, save_data=True):
        """Main loop for integrated real-time video tracking"""
        cap = cv2.VideoCapture(video_path)
        
        if not cap.isOpened():
            print(f"Error: Could not open video file {video_path}")
            return
        
        # Get video properties
        total_frames = int(cap.get(cv2.CAP_PROP_FRAME_COUNT))
        fps = cap.get(cv2.CAP_PROP_FPS)
        width = int(cap.get(cv2.CAP_PROP_FRAME_WIDTH))
        height = int(cap.get(cv2.CAP_PROP_FRAME_HEIGHT))
        
        print(f"Video info: {total_frames} frames at {fps:.2f} FPS")
        print(f"Resolution: {width}x{height}")
        print(f"Duration: {total_frames/fps:.2f} seconds")
        print(f"Show labels: {self.show_labels}")
        if self.ignore_classes:
            print(f"Ignoring classes: {', '.join(self.ignore_classes)}")
        print(f"Database enabled: {self.enable_database}")
        
        # Start database session
        if self.enable_database:
            self.session_id = self.db.start_session(video_path, fps)
            self.data_processor.start_processing(video_path, fps)
            print(f"Database session started: {self.session_id}")
        
        if self.headless:
            print("\n=== Integrated Real-time Video Tracking (Headless Mode) ===")
            print("Processing video without GUI display")
            print("Frames will be saved to output directory")
            print("Press Ctrl+C to stop processing")
            print("========================================================\n")
        else:
            print("\n=== Integrated Real-time Video Tracking ===")
            print("Press 'q' to quit")
            print("Press 's' to save current frame")
            print("Press 'r' to reset tracker")
            print("Press SPACE to pause/resume")
            print("Press 'd' to save tracking data")
            print("Press 'i' to show database info")
            print("==========================================\n")
        
        self.start_time = time.time()
        paused = False
        frame_times = []
        last_db_check = time.time()
        
        try:
            while True:
                if not paused:
                    ret, frame = cap.read()
                    if not ret:
                        print("End of video reached")
                        break
                    
                    # Calculate frame timestamp
                    frame_timestamp = self.frame_count / fps
                    
                    # Process frame
                    start_process = time.time()
                    annotated_frame, detections, tracking_data = self.process_frame(frame, frame_timestamp)
                    process_time = time.time() - start_process
                    
                    # Calculate FPS
                    frame_times.append(process_time)
                    if len(frame_times) > 30:
                        frame_times.pop(0)
                    avg_process_time = sum(frame_times) / len(frame_times)
                    current_fps = 1.0 / avg_process_time if avg_process_time > 0 else 0
                    
                    # Check database status
                    db_status = "Active"
                    if time.time() - last_db_check > 5:  # Check every 5 seconds
                        if self.enable_database:
                            # Could add database health checks here
                            pass
                        last_db_check = time.time()
                    
                    # Add info overlay
                    total_objects = len(tracking_data['objects'])
                    annotated_frame = self.add_info_overlay(annotated_frame, current_fps, total_objects, db_status)
                    
                    # Display or save frame based on mode
                    if self.headless:
                        # Save frame in headless mode
                        frame_filename = os.path.join(self.output_dir, f"frame_{self.frame_count:06d}.jpg")
                        cv2.imwrite(frame_filename, annotated_frame)
                        
                        # Save every 30th frame or frames with objects
                        if self.frame_count % 30 == 0 or total_objects > 0:
                            print(f"Frame {self.frame_count}: {total_objects} objects tracked - saved to {frame_filename}")
                    else:
                        # Display frame in GUI mode
                        cv2.imshow('Integrated Real-time Video Tracking', annotated_frame)
                    
                    self.frame_count += 1
                    
                    # Print tracking info every 30 frames
                    if self.frame_count % 30 == 0 and tracking_data['objects']:
                        print(f"Frame {self.frame_count}: {len(tracking_data['objects'])} objects tracked")
                        for obj in tracking_data['objects']:
                            print(f"  - {obj['class_name']} ID:{obj['tracker_id']} at ({obj['center']['x']:.1f}, {obj['center']['y']:.1f})")
                
                else:
                    # Show paused message (only in GUI mode)
                    if not self.headless:
                        paused_frame = frame.copy() if 'frame' in locals() else np.zeros((height, width, 3), dtype=np.uint8)
                        cv2.putText(paused_frame, "PAUSED - Press SPACE to resume", 
                                  (50, height//2), cv2.FONT_HERSHEY_SIMPLEX, 1, (0, 0, 255), 2)
                        cv2.imshow('Integrated Real-time Video Tracking', paused_frame)
                
                # Handle keyboard input (only in GUI mode)
                if not self.headless:
                    key = cv2.waitKey(1) & 0xFF
                    if key == ord('q'):
                        break
                    elif key == ord('s'):
                        # Save current frame
                        if not paused and 'annotated_frame' in locals():
                            filename = f"captured_frame_{int(time.time())}.jpg"
                            cv2.imwrite(filename, annotated_frame)
                            print(f"Frame saved as {filename}")
                    elif key == ord('r'):
                        # Reset tracker
                        self.tracker = sv.ByteTrack()
                        print("Tracker reset")
                    elif key == ord('d'):
                        # Save tracking data
                        if save_data:
                            output_file = f"{os.path.splitext(video_path)[0]}_tracking_data.json"
                            self.save_tracking_data(output_file)
                    elif key == ord('i'):
                        # Show database info
                        if self.enable_database and self.session_id:
                            summary = self.db.get_session_summary(self.session_id)
                            print(f"Database Session Info: {summary}")
                    elif key == ord(' '):
                        # Toggle pause
                        paused = not paused
                        print("Paused" if paused else "Resumed")
                
        except KeyboardInterrupt:
            print("\nInterrupted by user")
        except Exception as e:
            print(f"Error: {e}")
        finally:
            cap.release()
            
            # Only destroy windows in GUI mode
            if not self.headless:
                cv2.destroyAllWindows()
            
            # Stop database processing
            if self.enable_database and self.data_processor:
                self.data_processor.stop_processing(self.frame_count)
                print(f"Database session ended: {self.session_id}")
            
            # Auto-save tracking data if enabled
            if save_data and self.tracking_data:
                output_file = f"{os.path.splitext(video_path)[0]}_tracking_data.json"
                self.save_tracking_data(output_file)
            
            if self.headless:
                print(f"Headless processing complete! Check {self.output_dir} for saved frames.")
            else:
                print("Video processing complete!")

def parse_arguments():
    """Parse command line arguments"""
    # Set default paths relative to project root
    default_video = os.path.join(PROJECT_ROOT, "data", "Cropped_Vid_720p.mp4")
    default_model = os.path.join(PROJECT_ROOT, "models", "yolo11m.pt")
    default_db = os.path.join(PROJECT_ROOT, "databases", "tracking_data.db")
    
    parser = argparse.ArgumentParser(description="Integrated real-time video tracking with database storage")
    parser.add_argument("video_path", type=str, help="Path to the video file", 
<<<<<<< HEAD
                       nargs='?', default="../../data/Individual_2.mp4")
    parser.add_argument("--model", type=str, default="../../models/yolo11m.pt",
                       help="Path to YOLO model file (default: ../../models/yolo11m.pt)")
=======
                       nargs='?', default=default_video)
    parser.add_argument("--model", type=str, default=default_model,
                       help=f"Path to YOLO model file (default: {default_model})")
>>>>>>> 4a6320a3
    parser.add_argument("--show-labels", action="store_true", 
                       help="Show class labels on bounding boxes")
    parser.add_argument("--ignore-classes", nargs="*", default=[], 
                       help="List of class names to ignore (e.g., --ignore-classes car truck)")
    parser.add_argument("--no-save", action="store_true", 
                       help="Don't save tracking data to file")
    parser.add_argument("--no-database", action="store_true", 
                       help="Disable database storage")
<<<<<<< HEAD
    parser.add_argument("--db-path", type=str, default="../../databases/tracking_data.db", 
                       help="Path to SQLite database file")
    parser.add_argument("--headless", action="store_true", 
                       help="Force headless mode (no GUI display)")
    parser.add_argument("--gui", action="store_true", 
                       help="Force GUI mode (override headless detection)")
=======
    parser.add_argument("--db-path", type=str, default=default_db, 
                       help=f"Path to SQLite database file (default: {default_db})")
>>>>>>> 4a6320a3
    return parser.parse_args()

def main():
    """Main function"""
    args = parse_arguments()
    
    # Handle GUI/headless mode flags
    headless_mode = args.headless
    if args.gui:
        headless_mode = False
        print("Forcing GUI mode (--gui flag detected)")
    
    tracker = IntegratedRealtimeTracker(
        model_path=args.model,
        show_labels=args.show_labels,
        ignore_classes=args.ignore_classes,
        enable_database=not args.no_database,
        db_path=args.db_path,
        headless=headless_mode
    )
    
    tracker.run(args.video_path, save_data=not args.no_save)

if __name__ == "__main__":
    main()<|MERGE_RESOLUTION|>--- conflicted
+++ resolved
@@ -27,13 +27,8 @@
 PROJECT_ROOT = os.path.dirname(os.path.dirname(SCRIPT_DIR))
 
 class IntegratedRealtimeTracker:
-<<<<<<< HEAD
     def __init__(self, model_path="../../models/yolo11m.pt", show_labels=True, ignore_classes=None, 
                  enable_database=True, db_path="../../databases/tracking_data.db", headless=False):
-=======
-    def __init__(self, model_path=None, show_labels=True, ignore_classes=None, 
-                 enable_database=True, db_path=None):
->>>>>>> 4a6320a3
         """
         Initialize the integrated real-time tracker
         
@@ -42,12 +37,8 @@
             show_labels (bool): Whether to show class labels
             ignore_classes (list): List of class names to ignore
             enable_database (bool): Whether to enable database storage
-<<<<<<< HEAD
             db_path (str): Path to SQLite database file
             headless (bool): Whether to run in headless mode (no GUI)
-=======
-            db_path (str): Path to SQLite database file (if None, uses default)
->>>>>>> 4a6320a3
         """
         # Set default paths relative to project root
         if model_path is None:
@@ -433,15 +424,10 @@
     
     parser = argparse.ArgumentParser(description="Integrated real-time video tracking with database storage")
     parser.add_argument("video_path", type=str, help="Path to the video file", 
-<<<<<<< HEAD
                        nargs='?', default="../../data/Individual_2.mp4")
-    parser.add_argument("--model", type=str, default="../../models/yolo11m.pt",
-                       help="Path to YOLO model file (default: ../../models/yolo11m.pt)")
-=======
                        nargs='?', default=default_video)
     parser.add_argument("--model", type=str, default=default_model,
                        help=f"Path to YOLO model file (default: {default_model})")
->>>>>>> 4a6320a3
     parser.add_argument("--show-labels", action="store_true", 
                        help="Show class labels on bounding boxes")
     parser.add_argument("--ignore-classes", nargs="*", default=[], 
@@ -450,17 +436,12 @@
                        help="Don't save tracking data to file")
     parser.add_argument("--no-database", action="store_true", 
                        help="Disable database storage")
-<<<<<<< HEAD
-    parser.add_argument("--db-path", type=str, default="../../databases/tracking_data.db", 
-                       help="Path to SQLite database file")
     parser.add_argument("--headless", action="store_true", 
                        help="Force headless mode (no GUI display)")
     parser.add_argument("--gui", action="store_true", 
                        help="Force GUI mode (override headless detection)")
-=======
     parser.add_argument("--db-path", type=str, default=default_db, 
                        help=f"Path to SQLite database file (default: {default_db})")
->>>>>>> 4a6320a3
     return parser.parse_args()
 
 def main():
