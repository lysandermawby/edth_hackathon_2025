--- conflicted
+++ resolved
@@ -78,9 +78,6 @@
 # Databases
 databases/
 
-<<<<<<< HEAD
-*.jpg
-=======
 # Output frames
 output_frames/*
->>>>>>> 020d9152
+*.jpg